--- conflicted
+++ resolved
@@ -1,5 +1,4 @@
 
-<<<<<<< HEAD
 180705 Martin Raden :
  + IntaRNA/PredictionTrackerProfileSpotProb : computes a profile for each 
    sequence position about the probability that a position is covered by an
@@ -14,10 +13,9 @@
      + parsing of "q|tSpotProb"
  * README.md : 
    + docu of spot probability profiles 
-=======
+
 180627 Martin Raden / Milad Miladi :
  * adaption to VRNA v2.4.8
->>>>>>> b454a2b5
 
 180328 Martin Raden :
  * IntaRNA/OutputHandlerCsv :
